--- conflicted
+++ resolved
@@ -277,11 +277,7 @@
         return {"access_token": access_token, "refresh_token" : refresh_token, "token_type": "bearer", "status": "logged_in"}
 
     # If the user does not exist, provide the client with a one time token to create an account
-<<<<<<< HEAD
-    token = create_access_token(user_data.sub, user_data.name, user_data.email, role)
-=======
     token = create_signup_token(user_data['sub'], user_data['name'], user_data['email'], role)
->>>>>>> bb95cb84
 
     return {'message': 'New user, sign up required.',
             'status': 'signup_required',
